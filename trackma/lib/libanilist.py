--- conflicted
+++ resolved
@@ -46,7 +46,6 @@
         'can_status': True,
         'can_update': True,
         'can_play': True,
-        'can_search_season': True,
         'date_next_ep': True,
         'status_start': 'CURRENT',
         'status_finish': 'COMPLETED',
@@ -69,16 +68,9 @@
         'can_status': True,
         'can_update': True,
         'can_play': False,
-<<<<<<< HEAD
-        'can_search_season': False,
-        'status_start': 'reading',
-        'status_finish': 'completed',
-        'statuses':  ['reading', 'completed', 'on-hold', 'dropped', 'plan to read'],
-=======
         'status_start': 'CURRENT',
         'status_finish': 'COMPLETED',
         'statuses':  ['CURRENT', 'COMPLETED', 'PAUSED', 'DROPPED', 'PLANNING'],
->>>>>>> f4cd51d7
         'statuses_dict': {
             'CURRENT': 'Watching',
             'COMPLETED': 'Completed',
@@ -347,38 +339,8 @@
         variables = {'id': item['my_id']}
         self._request(query, variables)
 
-    def search(self, criteria, method):
-        self.check_credentials()
-<<<<<<< HEAD
-
-        param = {'access_token': self._get_userconfig('access_token')}
-
-        if method == "kw":
-            self.msg.info(self.name, "Searching for {}...".format(criteria))
-            url = "{0}/search/{1}".format(self.mediatype, urllib.parse.quote_plus(criteria))
-        elif method == "season":
-            ssn, year = criteria
-            if ssn not in ["winter", "spring", "summer", "fall"]:
-                raise utils.APIError("Invalid season.")
-
-            self.msg.info(self.name, "Browsing {} {}...".format(ssn, year))
-            url = "browse/{}".format(self.mediatype)
-            param['season'] = ssn
-        else:
-            raise utils.APIError("Search method unsupported.")
-
-        data = self._request("GET", url, get=param)
-
-        if type(data) == dict:
-            # In case of error API returns a small JSON payload
-            # which translates into a dict with the key 'error'
-            # instead of a list.
-            if data['error']['messages'][0] == 'No Results.':
-                data = []
-            else:
-                raise utils.APIError("Error while searching for \
-                        {0}: {1}".format(criteria, str(data)))
-=======
+    def search(self, criteria):
+        self.check_credentials()
         self.msg.info(self.name, "Searching for {}...".format(criteria))
 
         query = '''query ($query: String, $type: MediaType) {
@@ -403,7 +365,6 @@
 }'''
         variables = {'query': urllib.parse.quote_plus(criteria), 'listType': self.mediatype.upper()}
         data = self._request(query, variables)['data']['Page']['media']
->>>>>>> f4cd51d7
 
         showlist = []
         for media in data:
