--- conflicted
+++ resolved
@@ -113,25 +113,16 @@
             infolist = list()
             
             for show in shows:
-<<<<<<< HEAD
-                slug = show['anime']['slug']
+                showid = show['anime']['id']
+                status = show['anime']['status']
                 epCount = show['anime']['episode_count']
                 alt_titles = []
 
                 if show['anime']['alternate_title'] is not None:
                     alt_titles.append(show['anime']['alternate_title'])
-                showlist[slug] = utils.show()
-                showlist[slug].update({
-                    'id': slug,
-=======
-                showid = show['anime']['id']
-                status = show['anime']['status']
-                print status
-
                 showlist[showid] = utils.show()
                 showlist[showid].update({
                     'id': showid,
->>>>>>> 76783372
                     'title': show['anime']['title'],
                     'status': self.status_translate[status],
                     'my_progress': show['episodes_watched'],
